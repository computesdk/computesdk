--- conflicted
+++ resolved
@@ -38,11 +38,7 @@
   const org = config.org || (typeof process !== 'undefined' && process.env?.FLY_ORG) || 'personal';
   const region = config.region || (typeof process !== 'undefined' && process.env?.FLY_REGION) || 'iad';
   const apiHostname = config.apiHostname || 'https://api.machines.dev';
-<<<<<<< HEAD
   const appName = config.appName || (typeof process !== 'undefined' && process.env?.FLY_APP_NAME) || 'compute-sdk';
-=======
-  const appName = config.appName || 'computesdk';
->>>>>>> 7f639785
 
   if (!apiToken) {
     throw new Error(
