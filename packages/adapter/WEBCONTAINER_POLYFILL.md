# WebContainer Polyfill

**Run the WebContainer API on remote sandboxes instead of in-browser.**

This polyfill provides a WebContainer-compatible API that's backed by ComputeSDK's remote sandbox infrastructure. Instead of running Node.js in the browser (which requires COEP headers and only works on Chromium), this works **anywhere** - browser, Node.js, edge runtimes - by proxying to your remote compute sandboxes.

## Why Use This?

### Problems with Native WebContainers:
- ❌ **Browser-only** - Can't run on server or edge
- ❌ **Requires COEP headers** - Hosting restrictions
- ❌ **Chromium-only** without origin trial
- ❌ **Single instance limit** - Only one WebContainer at a time
- ❌ **No Python** - JavaScript/Node.js only

### Benefits of the Polyfill:
- ✅ **Works everywhere** - Browser, Node.js, Deno, Cloudflare Workers
- ✅ **No COEP headers** needed
- ✅ **Multiple sandboxes** - Run many in parallel
- ✅ **Any language** - Python, Node.js, etc. (whatever your backend supports)
- ✅ **More powerful** - Full Linux environment, not limited to browser
- ✅ **Drop-in replacement** - Same API as `@webcontainer/api`

## Installation

```bash
npm install @computesdk/adapter
```

## Usage

### Basic Example (Auto-Create Sandbox)

```typescript
import { WebContainer } from '@computesdk/adapter/webcontainer';

// Automatically creates a new sandbox for you!
const wc = await WebContainer.boot({
<<<<<<< HEAD
  sandboxUrl: 'https://sandbox-abc123.preview.computesdk.com'
=======
  apiUrl: 'https://api.computesdk.co'
>>>>>>> 48c8d483
});

// Use the same API as WebContainer
await wc.fs.writeFile('/hello.js', 'console.log("Hello World!")');
const process = await wc.spawn('node', ['hello.js']);

// Listen for output
const reader = process.output.getReader();
while (true) {
  const { done, value } = await reader.read();
  if (done) break;
  console.log(value);
}

// Automatically deletes the sandbox on teardown
await wc.teardown();
```

### Using an Existing Sandbox

```typescript
// If you want to use an existing sandbox instead
const wc = await WebContainer.boot({
  apiUrl: 'https://sandbox-abc123.preview.computesdk.co',
  createSandbox: false
});
```

### Mounting a File Tree

```typescript
const wc = await WebContainer.boot({
<<<<<<< HEAD
  sandboxUrl: 'https://sandbox-abc123.preview.computesdk.com'
=======
  apiUrl: 'https://api.computesdk.co'
>>>>>>> 48c8d483
});

// Mount files using WebContainer's FileSystemTree format
await wc.mount({
  'package.json': {
    file: {
      contents: JSON.stringify({
        name: 'my-app',
        dependencies: {
          'express': '^4.18.0'
        }
      })
    }
  },
  'src': {
    directory: {
      'index.js': {
        file: {
          contents: `
            const express = require('express');
            const app = express();

            app.get('/', (req, res) => {
              res.send('Hello from WebContainer polyfill!');
            });

            app.listen(3000, () => {
              console.log('Server running on port 3000');
            });
          `
        }
      }
    }
  }
});

// Install dependencies
const install = await wc.spawn('npm', ['install']);
await install.exit;

// Start the server
const server = await wc.spawn('node', ['src/index.js']);

// Listen for port events
wc.on('server-ready', (port, url) => {
  console.log(`Server ready at ${url}`);
});
```

### Migrating from @webcontainer/api

**Before (native WebContainer):**
```typescript
import { WebContainer } from '@webcontainer/api';

const wc = await WebContainer.boot();
// ... rest of your code
await wc.teardown();
```

**After (polyfill):**
```typescript
import { WebContainer } from '@computesdk/adapter/webcontainer';

const wc = await WebContainer.boot({
<<<<<<< HEAD
  sandboxUrl: 'https://your-sandbox.preview.computesdk.com'
=======
  apiUrl: 'https://api.computesdk.co' // Base API URL - sandbox created automatically
>>>>>>> 48c8d483
});
// ... rest of your code stays the same!
await wc.teardown(); // Automatically cleans up the sandbox
```

That's it! The API is identical, and sandboxes are managed automatically for you.

## API Reference

### `WebContainer.boot(options)`

Boot a WebContainer instance. By default, automatically creates a new sandbox.

**Options:**
<<<<<<< HEAD
- `sandboxUrl` (required): Your ComputeSDK sandbox URL
=======
- `apiUrl` (required): Your ComputeSDK base API URL (e.g., `https://api.computesdk.co`)
- `createSandbox` (optional, default: `true`): Automatically create a new sandbox
- `deleteSandboxOnTeardown` (optional, default: same as `createSandbox`): Delete sandbox on teardown
>>>>>>> 48c8d483
- `token` (optional): JWT token for authentication
- `headers` (optional): Additional headers for requests
- `timeout` (optional): Request timeout in milliseconds
- `WebSocket` (optional): WebSocket implementation (for Node.js)

**Returns:** `Promise<WebContainer>`

**Examples:**
```typescript
// Auto-create sandbox (default)
const wc = await WebContainer.boot({
  apiUrl: 'https://api.computesdk.co'
});

// Use existing sandbox
const wc = await WebContainer.boot({
  apiUrl: 'https://sandbox-123.preview.computesdk.co',
  createSandbox: false
});

// Create sandbox but keep it after teardown
const wc = await WebContainer.boot({
  apiUrl: 'https://api.computesdk.co',
  deleteSandboxOnTeardown: false
});
```

### `webContainer.fs`

File system API - matches `fs.promises` from Node.js.

**Methods:**
- `readFile(path, encoding?)` - Read file contents
- `writeFile(path, data)` - Write file contents
- `mkdir(path, options?)` - Create directory
- `readdir(path, options?)` - List directory contents
- `rm(path, options?)` - Remove file or directory
- `rename(oldPath, newPath)` - Rename/move file
- `watch(path, options, listener)` - Watch for changes

### `webContainer.spawn(command, args?, options?)`

Spawn a process.

**Parameters:**
- `command` (string): Command to execute
- `args` (string[], optional): Command arguments
- `options` (object, optional):
  - `cwd` (string): Working directory
  - `env` (object): Environment variables
  - `terminal` (object): Terminal size (`{ cols, rows }`)

**Returns:** `Promise<WebContainerProcess>`

### `webContainer.mount(tree, options?)`

Mount a file system tree.

**Parameters:**
- `tree` (FileSystemTree): Tree structure to mount
- `options` (object, optional):
  - `mountPoint` (string): Where to mount (default: `/home/project`)

### `webContainer.on(event, listener)`

Listen for events.

**Events:**
- `port` - Port opened/closed: `(port, type, url) => void`
- `server-ready` - Server started: `(port, url) => void`
- `error` - Error occurred: `(error) => void`

**Returns:** Function to unsubscribe

### `webContainer.teardown()`

Destroy the WebContainer instance.

## Use Cases

### 1. Server-Side Code Execution

Run user code safely on your server instead of in the browser:

```typescript
// In your API route (Next.js, Express, etc.)
export async function POST(req: Request) {
  const { code } = await req.json();

  const wc = await WebContainer.boot({
    sandboxUrl: process.env.SANDBOX_URL!
  });

  await wc.fs.writeFile('/code.js', code);
  const process = await wc.spawn('node', ['code.js']);

  // Stream output back to client
  return new Response(process.output);
}
```

### 2. Edge Runtime Code Execution

Works in Cloudflare Workers, Vercel Edge, etc.:

```typescript
export default {
  async fetch(request: Request) {
    const wc = await WebContainer.boot({
      sandboxUrl: 'https://sandbox.example.com'
    });

    // Execute code in edge runtime
    const process = await wc.spawn('node', ['-e', 'console.log("Hello from edge!")']);
    const output = await process.output.getReader().read();

    return new Response(output.value);
  }
}
```

### 3. Multi-Sandbox Orchestration

Unlike native WebContainers, run multiple sandboxes:

```typescript
const sandbox1 = await WebContainer.boot({ sandboxUrl: 'https://sandbox-1.example.com' });
const sandbox2 = await WebContainer.boot({ sandboxUrl: 'https://sandbox-2.example.com' });

// Run different code in parallel
const [result1, result2] = await Promise.all([
  sandbox1.spawn('node', ['task1.js']).then(p => p.exit),
  sandbox2.spawn('python3', ['task2.py']).then(p => p.exit)
]);
```

### 4. Python Support

Run Python code (not possible with native WebContainers):

```typescript
const wc = await WebContainer.boot({
  sandboxUrl: 'https://sandbox.example.com'
});

await wc.fs.writeFile('/analysis.py', `
import pandas as pd
import numpy as np

data = {'A': [1, 2, 3], 'B': [4, 5, 6]}
df = pd.DataFrame(data)
print(df)
`);

const process = await wc.spawn('python3', ['analysis.py']);
```

## Limitations & Differences

### Not Yet Supported:
- Binary snapshots (from `@webcontainer/snapshot`)
- Symlinks in file trees
- Some advanced terminal features

### Differences from Native WebContainer:
- **Network requests** from sandbox go through your infrastructure, not browser
- **Performance** depends on your sandbox backend (can be faster or slower)
- **Security** is your responsibility (sandboxes must be properly isolated)

## Architecture

```
┌─────────────────┐
│  Your App       │
│  (Browser/Node) │
└────────┬────────┘
         │ WebContainer API (polyfill)
         ↓
┌─────────────────┐
│ @computesdk/    │
│   adapter       │ → REST API + WebSocket
└────────┬────────┘
         │
         ↓
┌─────────────────┐
│  Your Sandbox   │
│  Infrastructure │
│  (E2B, etc.)    │
└─────────────────┘
```

Instead of running Node.js in the browser, the polyfill:
1. Translates WebContainer API calls to REST/WebSocket
2. Sends them to your remote sandbox
3. Streams responses back

## Comparison

| Feature | Native WebContainer | Polyfill |
|---------|---------------------|----------|
| **Runs in** | Browser only | Anywhere |
| **Languages** | Node.js only | Any |
| **Headers** | Requires COEP | None |
| **Instances** | One at a time | Unlimited |
| **Performance** | Fast (local) | Network latency |
| **Cost** | Free | Your infrastructure |
| **Security** | Browser sandbox | Your responsibility |

## Examples

Check out complete examples:

- [Basic Usage](./examples/webcontainer-polyfill-basic.ts)
- [Express Server](./examples/webcontainer-polyfill-express.ts)
- [Migration Guide](./examples/webcontainer-migration.md)

## Contributing

Found a bug or want to add a feature? Contributions welcome!

## License

MIT<|MERGE_RESOLUTION|>--- conflicted
+++ resolved
@@ -36,11 +36,7 @@
 
 // Automatically creates a new sandbox for you!
 const wc = await WebContainer.boot({
-<<<<<<< HEAD
   sandboxUrl: 'https://sandbox-abc123.preview.computesdk.com'
-=======
-  apiUrl: 'https://api.computesdk.co'
->>>>>>> 48c8d483
 });
 
 // Use the same API as WebContainer
@@ -73,11 +69,7 @@
 
 ```typescript
 const wc = await WebContainer.boot({
-<<<<<<< HEAD
   sandboxUrl: 'https://sandbox-abc123.preview.computesdk.com'
-=======
-  apiUrl: 'https://api.computesdk.co'
->>>>>>> 48c8d483
 });
 
 // Mount files using WebContainer's FileSystemTree format
@@ -143,11 +135,7 @@
 import { WebContainer } from '@computesdk/adapter/webcontainer';
 
 const wc = await WebContainer.boot({
-<<<<<<< HEAD
   sandboxUrl: 'https://your-sandbox.preview.computesdk.com'
-=======
-  apiUrl: 'https://api.computesdk.co' // Base API URL - sandbox created automatically
->>>>>>> 48c8d483
 });
 // ... rest of your code stays the same!
 await wc.teardown(); // Automatically cleans up the sandbox
@@ -162,13 +150,7 @@
 Boot a WebContainer instance. By default, automatically creates a new sandbox.
 
 **Options:**
-<<<<<<< HEAD
 - `sandboxUrl` (required): Your ComputeSDK sandbox URL
-=======
-- `apiUrl` (required): Your ComputeSDK base API URL (e.g., `https://api.computesdk.co`)
-- `createSandbox` (optional, default: `true`): Automatically create a new sandbox
-- `deleteSandboxOnTeardown` (optional, default: same as `createSandbox`): Delete sandbox on teardown
->>>>>>> 48c8d483
 - `token` (optional): JWT token for authentication
 - `headers` (optional): Additional headers for requests
 - `timeout` (optional): Request timeout in milliseconds
