{
  "name": "@computesdk/example-basic",
  "version": "0.1.2",
  "private": true,
  "description": "Basic usage examples for ComputeSDK",
  "scripts": {
    "e2b": "tsx src/e2b-example.ts",
    "vercel": "tsx src/vercel-example.ts",
    "daytona": "tsx src/daytona-example.ts",
<<<<<<< HEAD
    "codesandbox": "tsx src/codesandbox-example.ts",
=======
    "modal": "tsx src/modal-example.ts",
>>>>>>> d25015b7
    "launch": "tsx src/launch-example.ts"
  },
  "dependencies": {
    "@computesdk/vercel": "workspace:*",
    "@computesdk/e2b": "workspace:*",
    "@computesdk/daytona": "workspace:*",
<<<<<<< HEAD
    "@computesdk/codesandbox": "workspace:*",
=======
    "@computesdk/modal": "workspace:*",
>>>>>>> d25015b7
    "computesdk": "workspace:*"
  },
  "devDependencies": {
    "@types/dotenv": "^8.2.3",
    "@types/node": "^20.0.0",
    "dotenv": "^17.2.1",
    "tsx": "^4.0.0",
    "typescript": "^5.0.0"
  }
}<|MERGE_RESOLUTION|>--- conflicted
+++ resolved
@@ -7,22 +7,16 @@
     "e2b": "tsx src/e2b-example.ts",
     "vercel": "tsx src/vercel-example.ts",
     "daytona": "tsx src/daytona-example.ts",
-<<<<<<< HEAD
+    "modal": "tsx src/modal-example.ts",
     "codesandbox": "tsx src/codesandbox-example.ts",
-=======
-    "modal": "tsx src/modal-example.ts",
->>>>>>> d25015b7
     "launch": "tsx src/launch-example.ts"
   },
   "dependencies": {
     "@computesdk/vercel": "workspace:*",
     "@computesdk/e2b": "workspace:*",
     "@computesdk/daytona": "workspace:*",
-<<<<<<< HEAD
+    "@computesdk/modal": "workspace:*",
     "@computesdk/codesandbox": "workspace:*",
-=======
-    "@computesdk/modal": "workspace:*",
->>>>>>> d25015b7
     "computesdk": "workspace:*"
   },
   "devDependencies": {
